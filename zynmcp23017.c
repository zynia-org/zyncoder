/*
 * ******************************************************************
 * ZYNTHIAN PROJECT: Zyncoder Library
 * 
 * Library for interfacing MCP23017 using IRQs.
 * 
 * Copyright (C) 2015-2022 Fernando Moyano <jofemodo@zynthian.org>
 *
 * ******************************************************************
 * 
 * This program is free software; you can redistribute it and/or
 * modify it under the terms of the GNU General Public License as
 * published by the Free Software Foundation; either version 2 of
 * the License, or any later version.
 *
 * This program is distributed in the hope that it will be useful,
 * but WITHOUT ANY WARRANTY; without even the implied warranty of
 * MERCHANTABILITY or FITNESS FOR A PARTICULAR PURPOSE. See the
 * GNU General Public License for more details.
 *
 * For a full copy of the GNU General Public License see the LICENSE.txt file.
 * 
 * ******************************************************************
 */

#include <stdio.h>
#include <stdlib.h>
#include <stdint.h>
#include <string.h>
#include <math.h>
#include <time.h>
#include <unistd.h>
#include <pthread.h>

//#define DEBUG

#include <wiringPi.h>
#include <wiringPiI2C.h>
#include <mcp23017.h>
#include <mcp23x0817.h>

#include "zyncoder.h"

#define bitRead(value, bit) (((value) >> (bit)) & 0x01)
#define bitSet(value, bit) ((value) |= (1UL << (bit)))
#define bitClear(value, bit) ((value) &= ~(1UL << (bit)))
#define bitWrite(value, bit, bitvalue) (bitvalue ? bitSet(value, bit) : bitClear(value, bit))

//-----------------------------------------------------------------------------
// MCP23017 functions
//-----------------------------------------------------------------------------

void reset_zynmcp23017s() {
	int i;
	for (i=0;i<MAX_NUM_MCP23017;i++) {
		zynmcp23017s[i].enabled = 0;
		zynmcp23017s[i].wpi_node = NULL;
	}
}

int setup_zynmcp23017(uint8_t i, uint16_t base_pin, uint8_t i2c_address, uint8_t intA_pin, uint8_t intB_pin, void (*isrs[2])) {
	if (i >= MAX_NUM_MCP23017) {
		printf("ZynCore->setup_zynmcp23017(%d, ...): Invalid index!\n", i);
		return 0;
	}

	// Setup IC using I2C bus
	uint8_t reg;
	mcp23017Setup(base_pin, i2c_address);

	// get the node corresponding to our mcp23017 so we can do direct writes
	struct wiringPiNodeStruct * mcp23017_node = wiringPiFindNode(base_pin);

	// setup all the pins on the banks as inputs and disable pullups on
	// the zyncoder input
	reg = 0xff;
	wiringPiI2CWriteReg8(mcp23017_node->fd, MCP23x17_IODIRA, reg);
	wiringPiI2CWriteReg8(mcp23017_node->fd, MCP23x17_IODIRB, reg);

	// enable pullups on the unused pins (high two bits on each bank)
	reg = 0xff;
	//reg = 0xc0;
	//reg = 0x60;
	wiringPiI2CWriteReg8(mcp23017_node->fd, MCP23x17_GPPUA, reg);
	wiringPiI2CWriteReg8(mcp23017_node->fd, MCP23x17_GPPUB, reg);

	// disable polarity inversion
	reg = 0;
	wiringPiI2CWriteReg8(mcp23017_node->fd, MCP23x17_IPOLA, reg);
	wiringPiI2CWriteReg8(mcp23017_node->fd, MCP23x17_IPOLB, reg);

	// disable the comparison to DEFVAL register
	reg = 0;
	wiringPiI2CWriteReg8(mcp23017_node->fd, MCP23x17_INTCONA, reg);
	wiringPiI2CWriteReg8(mcp23017_node->fd, MCP23x17_INTCONB, reg);

	// configure the interrupt behavior for bank A
	uint8_t ioconf_value = wiringPiI2CReadReg8(mcp23017_node->fd, MCP23x17_IOCON);
	bitWrite(ioconf_value, 6, 0);	// banks are not mirrored
	bitWrite(ioconf_value, 2, 0);	// interrupt pin is not floating
	bitWrite(ioconf_value, 1, 1);	// interrupt is signaled by high
	wiringPiI2CWriteReg8(mcp23017_node->fd, MCP23x17_IOCON, ioconf_value);

	// configure the interrupt behavior for bank B
	ioconf_value = wiringPiI2CReadReg8(mcp23017_node->fd, MCP23x17_IOCONB);
	bitWrite(ioconf_value, 6, 0);	// banks are not mirrored
	bitWrite(ioconf_value, 2, 0);	// interrupt pin is not floating
	bitWrite(ioconf_value, 1, 1);	// interrupt is signaled by high
	wiringPiI2CWriteReg8(mcp23017_node->fd, MCP23x17_IOCONB, ioconf_value);

	// finally, enable the interrupt pins for banks a and b
	// enable interrupts on all pins
	reg = 0xff;
	wiringPiI2CWriteReg8(mcp23017_node->fd, MCP23x17_GPINTENA, reg);
	wiringPiI2CWriteReg8(mcp23017_node->fd, MCP23x17_GPINTENB, reg);

	// Setup data struct
	int j;
	zynmcp23017s[i].base_pin = base_pin;
	zynmcp23017s[i].i2c_address = i2c_address;
	zynmcp23017s[i].intA_pin = intA_pin;
	zynmcp23017s[i].intB_pin = intB_pin;
	zynmcp23017s[i].wpi_node = mcp23017_node;
	uint16_t regA = wiringPiI2CReadReg8(mcp23017_node->fd, MCP23x17_GPIOA);
	uint16_t regB = wiringPiI2CReadReg8(mcp23017_node->fd, MCP23x17_GPIOB);
	zynmcp23017s[i].last_state = (regB << 8) | regA;
	for (j=0;j<16;j++) {
		zynmcp23017s[i].pin_action[j] = NONE_PIN_ACTION;
		zynmcp23017s[i].pin_action_num[j] = 0;
	}
	zynmcp23017s[i].enabled = 1;

	// pi ISRs for the 23017
	wiringPiISR(intA_pin, INT_EDGE_RISING, isrs[0]);
	wiringPiISR(intB_pin, INT_EDGE_RISING, isrs[1]);

	#ifdef DEBUG
	printf("ZynCore->setup_zynmcp23017(%d, ...): I2C %x, base-pin %d, INTA %d, INTB %d\n", i, i2c_address, base_pin, intA_pin, intB_pin);
	#endif

	return 1;
}

int pin2index_zynmcp23017(uint16_t pin) {
	int i;
	for (i=0;i<MAX_NUM_MCP23017;i++) {
		if (zynmcp23017s[i].enabled) {
			if (pin >= zynmcp23017s[i].base_pin && pin < (zynmcp23017s[i].base_pin+16)) return i;
		}
	}
	return -1;
}

int setup_pin_action_zynmcp23017(uint16_t pin, zynmcp23017_pin_action_t action, uint16_t num) {
	int i = pin2index_zynmcp23017(pin);
	if (i < 0) {
		printf("ZynCore->setup_pin_action_zynmcp23017(%d, ...): Not a MCP23017 pin!\n", pin);
		return 0;
	}
	int j = pin - zynmcp23017s[i].base_pin;
	if (j>=0 && j<16) {
		zynmcp23017s[i].pin_action[j] = action;
		zynmcp23017s[i].pin_action_num[j] = num;
		//printf("ZynCore->setup_pin_action_zynmcp23017(%d, %d, %d)\n", pin, action, num);
	}
	else {
		printf("ZynCore->setup_pin_action_zynmcp23017(%d, ...): Pin out of range!\n", pin);
		return 0;
	}
	return 1;
}

int reset_pin_action_zynmcp23017(uint16_t pin) {
	int i = pin2index_zynmcp23017(pin);
	if (i < 0) {
		printf("ZynCore->reset_pin_action_zynmcp23017(%d): Not a MCP23017 pin!\n", pin);
		return 0;
	}
	int j = pin - zynmcp23017s[i].base_pin;
	if (j>=0 && j<16) {
		zynmcp23017s[i].pin_action[j] = NONE_PIN_ACTION;
		zynmcp23017s[i].pin_action_num[j] = 0;
	}
	else {
		printf("ZynCore->reset_pin_action_zynmcp23017(%d, ...): Pin out of range!\n", pin);
		return 0;
	}
	return 1;
}

int read_pin_zynmcp23017(uint16_t pin) {
	int i = pin2index_zynmcp23017(pin);
	if (i>=0) {
		uint8_t bit = pin - zynmcp23017s[i].base_pin;
		uint16_t reg;
		// Bank A
		if (bit<8) {
			reg = wiringPiI2CReadReg8(zynmcp23017s[i].wpi_node->fd, MCP23x17_GPIOA);
			zynmcp23017s[i].last_state = (zynmcp23017s[i].last_state & 0xFF00) | reg;
			return bitRead(reg, bit);
		// Bank B
		} else if (bit<16) {
			reg = wiringPiI2CReadReg8(zynmcp23017s[i].wpi_node->fd, MCP23x17_GPIOB);
			zynmcp23017s[i].last_state = (zynmcp23017s[i].last_state & 0x00FF) | (reg << 8);
			return bitRead(reg, (bit - 8));
		} else {
			printf("ZynCore: read_pin_zynmcp23017(%d) => pin %d out of range!\n", pin);
			return -1;
		}
	}
	printf("ZynCore: read_pin_zynmcp23017(%d) => invalid pin!\n", pin);
	return -1;
}

void zynswitch_update_zynmcp23017(uint8_t i) {
	if (i>=MAX_NUM_ZYNSWITCHES) return;
	zynswitch_t *zsw = zynswitches + i;
	if (zsw->enabled==0) return;

	int res = read_pin_zynmcp23017(zsw->pin);
	if (res>=0) update_zynswitch(i, (uint8_t)res);
}

void zyncoder_update_zynmcp23017(uint8_t i) {
	if (i>=MAX_NUM_ZYNCODERS) return;
	zyncoder_t *zcdr = zyncoders + i;
	if (zcdr->enabled==0) return;

	int res_a = read_pin_zynmcp23017(zcdr->pin_a);
	int res_b = read_pin_zynmcp23017(zcdr->pin_b);
	if (res_a >=0 && res_b >=0) update_zyncoder(i, (uint8_t)res_a, (uint8_t)res_b);
}


// ISR for handling the mcp23017 interrupts
void zynmcp23017_ISR(uint8_t i, uint8_t bank) {
	if (i >= MAX_NUM_MCP23017) {
		printf("ZynCore->zynmcp23017_ISR(%d, %d): Invalid index!\n", i, bank);
		return;
	}
	if (!zynmcp23017s[i].enabled) return;

	#ifdef DEBUG
	printf("zyncoder_mcp23017_ISR(%d, %d)\n", i, bank);
	#endif

	uint16_t pin_offset;
	uint16_t reg;
	uint8_t rdiff;
	int int_pin;

<<<<<<< HEAD
	if (bank==0) {
		pin_offset = 0;
		reg = wiringPiI2CReadReg8(zynmcp23017s[i].wpi_node->fd, MCP23x17_GPIOA);
		//reg = wiringPiI2CReadReg8(zynmcp23017s[i].wpi_node->fd, MCP23x17_INTCAPA);
		rdiff = reg ^ (zynmcp23017s[i].last_state & 0x00FF);
		zynmcp23017s[i].last_state = (zynmcp23017s[i].last_state & 0xFF00) | reg;
	} else if (bank==1) {
		pin_offset = 8;
		reg = wiringPiI2CReadReg8(zynmcp23017s[i].wpi_node->fd, MCP23x17_GPIOB);
		//reg = wiringPiI2CReadReg8(zynmcp23017s[i].wpi_node->fd, MCP23x17_INTCAPB);
		rdiff = reg ^ (zynmcp23017s[i].last_state >> 8);
		zynmcp23017s[i].last_state = (zynmcp23017s[i].last_state & 0x00FF) | (reg << 8);
	} else {
		printf("ZynCore->zynmcp23017_ISR(%d, %d): Invalid bank!\n", i, bank);
		return;
	}
	
	uint8_t j = 0;
	uint8_t k, bit_a, bit_b;
	while (rdiff!=0) {
		if (rdiff & 0x01) {
			//printf("zyncoder_mcp23017_ISR(%d, %d) => pin %d changed, action %d\n", i, bank, j, zynmcp23017s[i].pin_action[j]);
			switch(zynmcp23017s[i].pin_action[j + pin_offset]) {
				case ZYNSWITCH_PIN_ACTION:
					k = zynmcp23017s[i].pin_action_num[j + pin_offset];
					zynswitch_t *zsw = zynswitches + k;
					bit_a = zsw->pin - (zynmcp23017s[i].base_pin + pin_offset);
					update_zynswitch(k, bitRead(reg, bit_a));
				case ZYNCODER_PIN_ACTION:
					k = zynmcp23017s[i].pin_action_num[j + pin_offset];
					zyncoder_t *zcdr = zyncoders + k;
					bit_a = zcdr->pin_a - (zynmcp23017s[i].base_pin + pin_offset);
					bit_b = zcdr->pin_b - (zynmcp23017s[i].base_pin + pin_offset);
					update_zyncoder(k, bitRead(reg, bit_a), bitRead(reg, bit_b));
					rdiff &= ~((0x1 << bit_a) | (0x1 << bit_b)) >> j;
=======
	for (uint8_t retry = 0; retry < 8; ++retry) {
		if (bank == 0) {
			pin_offset = 0;
			reg = wiringPiI2CReadReg8(zynmcp23017s[i].wpi_node->fd, MCP23x17_GPIOA);
			//reg = wiringPiI2CReadReg8(zynmcp23017s[i].wpi_node->fd, MCP23x17_INTCAPA);
			rdiff = reg ^ (zynmcp23017s[i].last_state & 0x00FF);
			zynmcp23017s[i].last_state = (zynmcp23017s[i].last_state & 0xFF00) | reg;
			int_pin = zynmcp23017s[i].intA_pin;
		} else if (bank == 1) {
			pin_offset = 8;
			reg = wiringPiI2CReadReg8(zynmcp23017s[i].wpi_node->fd, MCP23x17_GPIOB);
			//reg = wiringPiI2CReadReg8(zynmcp23017s[i].wpi_node->fd, MCP23x17_INTCAPB);
			rdiff = reg ^ (zynmcp23017s[i].last_state >> 8);
			zynmcp23017s[i].last_state = (zynmcp23017s[i].last_state & 0x00FF) | (reg << 8);
			int_pin = zynmcp23017s[i].intB_pin;
		} else {
			printf("ZynCore->zynmcp23017_ISR(%d, %d): Invalid bank!\n", i, bank);
			return;
		}

		uint8_t j = 0;
		uint8_t k, bit_a, bit_b;
		while (rdiff != 0) {
			if (rdiff & 0x01) {
				//printf("zyncoder_mcp23017_ISR(%d, %d) => pin %d changed, action %d\n", i, bank, j, zynmcp23017s[i].pin_action[j]);
				switch(zynmcp23017s[i].pin_action[j + pin_offset]) {
					case ZYNSWITCH_PIN_ACTION:
						k = zynmcp23017s[i].pin_action_num[j + pin_offset];
						zynswitch_t *zsw = zynswitches + k;
						bit_a = zsw->pin - (zynmcp23017s[i].base_pin + pin_offset);
						update_zynswitch(k, bitRead(reg, bit_a));
						//return;
					case ZYNCODER_PIN_ACTION:
						k = zynmcp23017s[i].pin_action_num[j + pin_offset];
						zyncoder_t *zcdr = zyncoders + k;
						bit_a = zcdr->pin_a - (zynmcp23017s[i].base_pin + pin_offset);
						bit_b = zcdr->pin_b - (zynmcp23017s[i].base_pin + pin_offset);
						update_zyncoder(k, bitRead(reg, bit_a), bitRead(reg, bit_b));
						//return;
				}
>>>>>>> 9acfdb6d
			}
			rdiff >>= 1;
			j++;
		}
		if (digitalRead(int_pin) == 0)
			return;
	}
}

//-----------------------------------------------------------------------------<|MERGE_RESOLUTION|>--- conflicted
+++ resolved
@@ -247,9 +247,7 @@
 	uint16_t pin_offset;
 	uint16_t reg;
 	uint8_t rdiff;
-	int int_pin;
-
-<<<<<<< HEAD
+
 	if (bank==0) {
 		pin_offset = 0;
 		reg = wiringPiI2CReadReg8(zynmcp23017s[i].wpi_node->fd, MCP23x17_GPIOA);
@@ -278,61 +276,20 @@
 					zynswitch_t *zsw = zynswitches + k;
 					bit_a = zsw->pin - (zynmcp23017s[i].base_pin + pin_offset);
 					update_zynswitch(k, bitRead(reg, bit_a));
+					break;
 				case ZYNCODER_PIN_ACTION:
 					k = zynmcp23017s[i].pin_action_num[j + pin_offset];
 					zyncoder_t *zcdr = zyncoders + k;
 					bit_a = zcdr->pin_a - (zynmcp23017s[i].base_pin + pin_offset);
 					bit_b = zcdr->pin_b - (zynmcp23017s[i].base_pin + pin_offset);
 					update_zyncoder(k, bitRead(reg, bit_a), bitRead(reg, bit_b));
-					rdiff &= ~((0x1 << bit_a) | (0x1 << bit_b)) >> j;
-=======
-	for (uint8_t retry = 0; retry < 8; ++retry) {
-		if (bank == 0) {
-			pin_offset = 0;
-			reg = wiringPiI2CReadReg8(zynmcp23017s[i].wpi_node->fd, MCP23x17_GPIOA);
-			//reg = wiringPiI2CReadReg8(zynmcp23017s[i].wpi_node->fd, MCP23x17_INTCAPA);
-			rdiff = reg ^ (zynmcp23017s[i].last_state & 0x00FF);
-			zynmcp23017s[i].last_state = (zynmcp23017s[i].last_state & 0xFF00) | reg;
-			int_pin = zynmcp23017s[i].intA_pin;
-		} else if (bank == 1) {
-			pin_offset = 8;
-			reg = wiringPiI2CReadReg8(zynmcp23017s[i].wpi_node->fd, MCP23x17_GPIOB);
-			//reg = wiringPiI2CReadReg8(zynmcp23017s[i].wpi_node->fd, MCP23x17_INTCAPB);
-			rdiff = reg ^ (zynmcp23017s[i].last_state >> 8);
-			zynmcp23017s[i].last_state = (zynmcp23017s[i].last_state & 0x00FF) | (reg << 8);
-			int_pin = zynmcp23017s[i].intB_pin;
-		} else {
-			printf("ZynCore->zynmcp23017_ISR(%d, %d): Invalid bank!\n", i, bank);
-			return;
+					// Avoid processing same zyncoder twice
+					rdiff &= ~ ((0x1 << bit_a) | (0x1 << bit_b)) >> j;
+					break;
+			}
 		}
-
-		uint8_t j = 0;
-		uint8_t k, bit_a, bit_b;
-		while (rdiff != 0) {
-			if (rdiff & 0x01) {
-				//printf("zyncoder_mcp23017_ISR(%d, %d) => pin %d changed, action %d\n", i, bank, j, zynmcp23017s[i].pin_action[j]);
-				switch(zynmcp23017s[i].pin_action[j + pin_offset]) {
-					case ZYNSWITCH_PIN_ACTION:
-						k = zynmcp23017s[i].pin_action_num[j + pin_offset];
-						zynswitch_t *zsw = zynswitches + k;
-						bit_a = zsw->pin - (zynmcp23017s[i].base_pin + pin_offset);
-						update_zynswitch(k, bitRead(reg, bit_a));
-						//return;
-					case ZYNCODER_PIN_ACTION:
-						k = zynmcp23017s[i].pin_action_num[j + pin_offset];
-						zyncoder_t *zcdr = zyncoders + k;
-						bit_a = zcdr->pin_a - (zynmcp23017s[i].base_pin + pin_offset);
-						bit_b = zcdr->pin_b - (zynmcp23017s[i].base_pin + pin_offset);
-						update_zyncoder(k, bitRead(reg, bit_a), bitRead(reg, bit_b));
-						//return;
-				}
->>>>>>> 9acfdb6d
-			}
-			rdiff >>= 1;
-			j++;
-		}
-		if (digitalRead(int_pin) == 0)
-			return;
+		rdiff >>= 1;
+		j++;
 	}
 }
 
