--- conflicted
+++ resolved
@@ -1,13 +1,13 @@
 /*
  * ******************************************************************
  * ZYNTHIAN PROJECT: ZynMidiRouter Library
- * 
- * MIDI router library: Implements the MIDI router & filter 
- * 
+ *
+ * MIDI router library: Implements the MIDI router & filter
+ *
  * Copyright (C) 2015-2024 Fernando Moyano <jofemodo@zynthian.org>
  *
  * ******************************************************************
- * 
+ *
  * This program is free software; you can redistribute it and/or
  * modify it under the terms of the GNU General Public License as
  * published by the Free Software Foundation; either version 2 of
@@ -19,7 +19,7 @@
  * GNU General Public License for more details.
  *
  * For a full copy of the GNU General Public License see the LICENSE.txt file.
- * 
+ *
  * ******************************************************************
  */
 
@@ -1036,14 +1036,10 @@
 //-----------------------------------------------------------------------------
 
 int init_jack_midi(char *name) {
-<<<<<<< HEAD
 
 	jack_status_t ret_status, *ret_status_p = &ret_status;
 
-	if ((jack_client = jack_client_open(name, JackNullOption, NULL))==NULL) {
-=======
 	if ((jack_client = jack_client_open(name, JackNoStartServer, 0))==NULL) {
->>>>>>> a7976d83
 		fprintf(stderr, "ZynMidiRouter: Error connecting with jack server.\n");
 		return 0;
 	}
